--- conflicted
+++ resolved
@@ -33,24 +33,4 @@
 
 .section {
   padding: 1rem;
-}
-<<<<<<< HEAD
-=======
-
-/* scrollbar.css */
-::-webkit-scrollbar {
-  width: 10px; 
-}
-/* Track */
-::-webkit-scrollbar-track {
-  background: var(--ifm-color-primary);  
-}
-/* Handle */
-::-webkit-scrollbar-thumb {
-  background: darkgray;    
-  border-radius: 10px;   
-}
-::-webkit-scrollbar-thumb:hover {
-  background: darkgrey;
-}
->>>>>>> a3efb0df
+}