.main__home {
  background: linear-gradient(rgb(255 255 255), rgb(255 255 255/50%));
}

[data-theme='dark'] .main__home {
  background: linear-gradient(rgb(15 23 42), rgb(15 23 42/50%));
}

.home__header {
  margin: 1rem;
}
.home__divider h2 {
  text-align: center;
}

.home__hr {
  background-color: var(--ifm-color-primary);
  margin: 2rem auto;
}

.home__divider {
  margin: 2rem auto;
}

.home__divider::after {
  content: "";
  display: block;
  margin: 10px auto;
  width: 100px;
  height: 2px;
  background-color: var(--ifm-color-primary);
}

.section {
  padding: 1rem;
}
<<<<<<< HEAD
/* scrollbar.css */
::-webkit-scrollbar {
  width: 10px; 
}
/* Track */
::-webkit-scrollbar-track {
  background: var(--ifm-color-primary);  
}
/* Handle */
::-webkit-scrollbar-thumb {
  background: darkgray;    
  border-radius: 10px;   
}
::-webkit-scrollbar-thumb:hover {
  background: darkgrey;
=======

.scrollToBottomButton {
  position: fixed;
  bottom: 20px;
  right: 20px;
  top: auto;
  background-color: var(--ifm-color-primary);
  color: #fff;
  border: none;
  border-radius: 50%;
  padding: 10px;
  box-shadow: 0px 4px 6px rgba(0, 0, 0, 0.1); 
  cursor: pointer;
  z-index: 1000;
}

.scrollToBottomButton:hover {
  background-color: var(--ifm-color-primary);
  box-shadow: 0px 6px 8px rgba(0, 0, 0, 0.2); 
>>>>>>> a0c5fae3
}<|MERGE_RESOLUTION|>--- conflicted
+++ resolved
@@ -34,7 +34,7 @@
 .section {
   padding: 1rem;
 }
-<<<<<<< HEAD
+
 /* scrollbar.css */
 ::-webkit-scrollbar {
   width: 10px; 
@@ -50,8 +50,7 @@
 }
 ::-webkit-scrollbar-thumb:hover {
   background: darkgrey;
-=======
-
+}
 .scrollToBottomButton {
   position: fixed;
   bottom: 20px;
@@ -70,5 +69,4 @@
 .scrollToBottomButton:hover {
   background-color: var(--ifm-color-primary);
   box-shadow: 0px 6px 8px rgba(0, 0, 0, 0.2); 
->>>>>>> a0c5fae3
-}+}
