import clsx from "clsx";
<<<<<<< HEAD
import React, { useState } from "react";
import style from "./index.module.css"; 
=======
import React from "react";
import style from "./index.module.css";
>>>>>>> d64573d3
import useDocusaurusContext from "@docusaurus/useDocusaurusContext";
import Layout from "@theme/Layout";
import Heading from "@theme/Heading";
import Head from "@docusaurus/Head";
import Header from "../components/HomePage/Header";
import Tweet from "../components/Tweet";
import Tweets from "../data/tweets";
import { motion } from "framer-motion";
import ResourcesSection from "../components/HomePage/ResourcesSection";
import ScrollTopToButton from "../components/Buttons/bottom/ScrollTopToButton";
import ScrollBottomToTop from "../components/Buttons/top/ScrollBottomToTop";
<<<<<<< HEAD
import 'swiper/css';
import 'swiper/css/navigation';
import 'swiper/css/pagination';
import { Swiper, SwiperSlide } from 'swiper/react';
import { Navigation, Pagination, Autoplay } from 'swiper/modules';
import RateUsPopup from "../components/RateUsPopup/RateUsPopup";
=======
import "swiper/css";
import "swiper/css/navigation";
import "swiper/css/pagination";
import { Swiper, SwiperSlide } from "swiper/react";
import { Navigation, Pagination, Autoplay } from "swiper/modules";
>>>>>>> d64573d3

function TweetsSection() {
  const [showRateUsPopup, setShowRateUsPopup] = useState(false);
  const tweetColumns = [[], [], []];
  Tweets.filter((tweet) => tweet.showOnHomepage).forEach((tweet, i) =>
    tweetColumns[i % 3].push(tweet)
  );

  return (
    <div className={clsx(style.section, style.sectionAlt)}>
      <div className="tweets-container">
        <motion.div
          initial={{ opacity: 0, x: -10 }}
          whileInView={{ opacity: 1, x: 0 }}
          viewport={{ once: true }}
          transition={{
            duration: 1,
            type: "spring",
            stiffness: 100,
            delay: 0.3,
          }}
          className={style.home__divider}
        >
          <Heading as="h2" className={clsx("text--center")}>
            Loved by many Users
          </Heading>
        </motion.div>
        <Swiper
          slidesPerView={1}
          spaceBetween={30}
          autoplay={{ delay: 2000 }}
          loop={true}
          // pagination={{ clickable: true }}
          breakpoints={{
            640: { slidesPerView: 1, spaceBetween: 20 },
            768: { slidesPerView: 2, spaceBetween: 40 },
            1024: { slidesPerView: 3, spaceBetween: 50 },
          }}
          modules={[Navigation, Pagination, Autoplay]}
          className={style.tweetsSwiper}
        >
          {tweetColumns.map((tweetItems, columnIndex) =>
            tweetItems.map((tweet, tweetIndex) => (
              <SwiperSlide key={`${columnIndex}-${tweetIndex}`}>
                <div className={clsx(style.tweetContainer)}>
                  <div className={clsx(style.tweetContent)}>
                    <Tweet {...tweet} />
                  </div>
                </div>
              </SwiperSlide>
            ))
          )}
        </Swiper>
        <button
          className={clsx(style.rateUsButton)}
          onClick={() => setShowRateUsPopup(true)}
        >
          Rate Us
        </button>
        {showRateUsPopup && (
          <RateUsPopup onClose={() => setShowRateUsPopup(false)} />
        )}
      </div>
    </div>
  );
}

export default function Home() {
  const { siteConfig } = useDocusaurusContext();

  return (
    <Layout
      title={`Hello from ${siteConfig.title}`}
      description="Welcome to CodeHarborHub. Learn the basics to advanced concepts of web development. html, css, javascript, react, node.js, dsa, and more."
    >
      <Head>
        <script
          async
          src="https://pagead2.googlesyndication.com/pagead/js/adsbygoogle.js?client=ca-pub-5832817025080991"
          crossOrigin="anonymous"
        ></script>
        <script
          async
          custom-element="amp-auto-ads"
          src="https://cdn.ampproject.org/v0/amp-auto-ads-0.1.js"
        ></script>
        <meta name="google-adsense-account" content="ca-pub-5832817025080991" />
      </Head>
      <main className={style.main__home}>
        <div className={style.home__header}>
          <Header />
        </div>

        <hr className={style.home__hr} />

        <div>
          <ResourcesSection />
        </div>

        <TweetsSection />

        <ScrollTopToButton />
        <ScrollBottomToTop />
      </main>
    </Layout>
  );
}<|MERGE_RESOLUTION|>--- conflicted
+++ resolved
@@ -1,11 +1,6 @@
 import clsx from "clsx";
-<<<<<<< HEAD
 import React, { useState } from "react";
 import style from "./index.module.css"; 
-=======
-import React from "react";
-import style from "./index.module.css";
->>>>>>> d64573d3
 import useDocusaurusContext from "@docusaurus/useDocusaurusContext";
 import Layout from "@theme/Layout";
 import Heading from "@theme/Heading";
@@ -17,21 +12,13 @@
 import ResourcesSection from "../components/HomePage/ResourcesSection";
 import ScrollTopToButton from "../components/Buttons/bottom/ScrollTopToButton";
 import ScrollBottomToTop from "../components/Buttons/top/ScrollBottomToTop";
-<<<<<<< HEAD
+
 import 'swiper/css';
 import 'swiper/css/navigation';
 import 'swiper/css/pagination';
 import { Swiper, SwiperSlide } from 'swiper/react';
 import { Navigation, Pagination, Autoplay } from 'swiper/modules';
 import RateUsPopup from "../components/RateUsPopup/RateUsPopup";
-=======
-import "swiper/css";
-import "swiper/css/navigation";
-import "swiper/css/pagination";
-import { Swiper, SwiperSlide } from "swiper/react";
-import { Navigation, Pagination, Autoplay } from "swiper/modules";
->>>>>>> d64573d3
-
 function TweetsSection() {
   const [showRateUsPopup, setShowRateUsPopup] = useState(false);
   const tweetColumns = [[], [], []];
