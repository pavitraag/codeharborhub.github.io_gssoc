--- conflicted
+++ resolved
@@ -63,12 +63,7 @@
 **Expected Auxiliary Space:** $O(1)$
 
 ### Constraints
-<<<<<<< HEAD
-
-- $1 ≤ N ≤ 10^5 $
-=======
 - $1 ≤ N ≤ 10^5$ 
->>>>>>> 1da2ecb7
 - $bills[i]$ contains only {5, 10, 20}
 
 ## Solution
