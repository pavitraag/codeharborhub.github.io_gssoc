--- conflicted
+++ resolved
@@ -20,7 +20,6 @@
 
 **Example 1:**
 ```
-
 Input:
 N = 3
 Output:
@@ -31,15 +30,12 @@
 
 **Example 2:**
 ```
-
-
 Input:
 N = 4
 Output:
 7
 Explanation:
 0 + 1 + 1 + 2 + 3 = 7
-
 ```
 
 ## Your Task
@@ -266,8 +262,8 @@
 
 - **GeeksforGeeks Problem:** [Geeks for Geeks Problem](https://www.geeksforgeeks.org/problems/fibonacci-sum/0)
 - **Solution Link:** [Fibonacci Sum on Geeks for Geeks](https://www.geeksforgeeks.org/problems/fibonacci-sum/0)
-<<<<<<< HEAD
 - **Authors GeeksforGeeks Profile:** [Vipul](https://www.geeksforgeeks.org/user/lakumvipwjge/)
-=======
-- **Authors GeeksforGeeks Profile:** [Vipul](https://www.geeksforgeeks.org/user/lakumvipwjge/)
->>>>>>> d92c3c58
+
+```
+This structured tutorial provides a comprehensive solution to the Fibonacci Sum problem, making it easy for others to understand and implement in various programming languages.
+```