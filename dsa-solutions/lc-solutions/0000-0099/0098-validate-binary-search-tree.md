---
id: validate-binary-search-tree
title: Validate Binary Search Tree
sidebar_label: 0098 Validate Binary Search Tree
tags:
  - tree
  - tree traversal
  - LeetCode
  - C++
description: "This is a solution to the Validate Binary Search Tree problem on LeetCode."
---

## Problem Description

Given the root of a binary tree, determine if it is a valid binary search tree (BST).

A valid BST is defined as follows:

* The left subtree of a node contains only nodes with keys less than the node's key.
* The right subtree of a node contains only nodes with keys greater than the node's key.
* Both the left and right subtrees must also be binary search trees.

### Examples

**Example 1:**

```

Input: root = [2,1,3]
Output:  true
```

**Example 2:**

```
Input: root = [5,1,4,null,null,3,6]
Output: false
```

### Constraints

- The number of nodes in the tree is in the range $[1, 10^4]$.
<<<<<<< HEAD
- $-2^{31} \leq \text{Node.val} \leq 2^{31} - 1$
=======
- $-2^(31) \leq \text{Node.val} \leq 2^(31) - 1$.
>>>>>>> 5a3d93e8

### Approach 

To solve this problem(valid BST) we will do the inorder traversal of the tree as we know in a binary search tree the array of elements which we get after inorder traversal they will be in sorted order so after the inorder traversal we will just have check if the inorder traversal of the given binary search is in sorted order or not.

#### Code in C++

```cpp
/**
 * Definition for a binary tree node.
 * struct TreeNode {
 *     int val;
 *     TreeNode *left;
 *     TreeNode *right;
 *     TreeNode() : val(0), left(nullptr), right(nullptr) {}
 *     TreeNode(int x) : val(x), left(nullptr), right(nullptr) {}
 *     TreeNode(int x, TreeNode *left, TreeNode *right) : val(x), left(left),
 * right(right) {}
 * };
 */
class Solution {
public:
    // Function for inorder traversal 
    void inorder(TreeNode* root , vector<int>&a){
        if(root==NULL){
            return;
        }
        inorder(root->left,a);
        a.push_back(root->val);
        inorder(root->right,a);
    }
    bool isValidBST(TreeNode* root) {
        vector<int>a,b; 
        inorder(root,a);
        b=a;
        for(int i=1;i<a.size();i++){
            if(a[i]==a[i-1]){ // it helps us to check that elements in given tree is not equal for valid BST
                return false;
            }
        }
        sort(b.begin(),b.end());
        for(int i=0;i<b.size();i++){
            if(b[i]!=a[i]){
                return false;
            }
        }
        return true;
    }
};
```

<|MERGE_RESOLUTION|>--- conflicted
+++ resolved
@@ -40,11 +40,7 @@
 ### Constraints
 
 - The number of nodes in the tree is in the range $[1, 10^4]$.
-<<<<<<< HEAD
-- $-2^{31} \leq \text{Node.val} \leq 2^{31} - 1$
-=======
 - $-2^(31) \leq \text{Node.val} \leq 2^(31) - 1$.
->>>>>>> 5a3d93e8
 
 ### Approach 
 
