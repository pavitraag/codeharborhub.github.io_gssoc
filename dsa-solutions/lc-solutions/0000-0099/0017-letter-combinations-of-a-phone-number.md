---
id: Letter Combinations of a Phone Number
title: Letter Combinations of a Phone Number (LeetCode)
<<<<<<< HEAD
sidebar_label: 0017-Letter-Combinations-of-a-Phone-Number
=======
sidebar_label: 0017 Letter Combinations of a Phone Number
>>>>>>> c75bd267
tags:
    - Back Tracking
    - Mapping
    - String
description: The problem requires generating all letter combinations corresponding to given digits (2-9). The solution utilizes backtracking to explore all combinations efficiently, employing a recursive approach in Java.
---

## Problem Description

| Problem Statement                                                                                           | Solution Link                                                                                                                               | LeetCode Profile                                   |
| :----------------------------------------------------------------------------------------------------------- | :------------------------------------------------------------------------------------------------------------------------------------------ | :------------------------------------------------- |
| [Letter Combinations of a Phone Number](https://leetcode.com/problems/Letter Combinations of a Phone Number/)                                         | [Letter Combinations of a Phone Number Solution on LeetCode](https://leetcode.com/problems/Letter Combinations of a Phone Number/solutions/5055810/video-two-pointer-solution/) | [gabaniyash846](https://leetcode.com/u/gabaniyash846/) |

### Problem Description

## Problem Statement:
Given a string containing digits from 2-9 inclusive, return all possible letter combinations that the number could represent. Return the answer in any order.

### Examples

#### Example 1

- **Input:** `digits = "23"`
- **Output:** `["ad","ae","af","bd","be","bf","cd","ce","cf"]`

#### Example 2

- **Input:** `digits = ""`
- **Output:** `[]`


#### Example 3

- **Input:** `2`
- **Output:** `["a","b","c"]`

### Constraints:
<<<<<<< HEAD
- `0 ≤ digits.length ≤ 4`
- `0 ≤ digits.length ≤ 4digits[𝑖]`
- `digits[i] is a digit in the range ['2', '9'].`
- `A mapping of digits to letters (similar to telephone buttons) is given below. Note that 1 does not map to any letters.`

### Approach

1. **Mapping Digits to Letters:**
   - Define a mapping of digits to their corresponding letters, similar to telephone buttons.

2. **Backtracking Function:**
   - Define a recursive backtracking function to generate all possible combinations.
   - The function takes four parameters:
     - `index`: The current index in the digits string.
     - `path`: The current combination of letters.
   - If the index is equal to the length of the digits string, it means we have reached the end of a combination, so we add it to the result list.
   - Otherwise, for each letter corresponding to the current digit, we append it to the current combination and recursively call the function with the next index.
   - After the recursive call, we remove the last character from the combination (backtracking).

3. **Base Case:**
   - If the length of the current combination is equal to the length of the input digits string, we add the combination to the result list.

4. **Main Function:**
   - Initialize an empty list to store the combinations.
   - Call the backtracking function with the initial index set to 0 and an empty string as the initial combination.
   - Return the list of combinations.

This approach ensures that all possible combinations are generated using backtracking, and the result is returned in the desired format.

### Solution Code

=======

- `0 ≤ digits.length ≤ 4`
- `0 ≤ digits.length ≤ 4digits[𝑖]`
- `digits[i] is a digit in the range ['2', '9'].`
- `A mapping of digits to letters (similar to telephone buttons) is given below. Note that 1 does not map to any letters.`

### Approach

1. **Mapping Digits to Letters:**
   - Define a mapping of digits to their corresponding letters, similar to telephone buttons.

2. **Backtracking Function:**
   - Define a recursive backtracking function to generate all possible combinations.
   - The function takes four parameters:
     - `index`: The current index in the digits string.
     - `path`: The current combination of letters.
   - If the index is equal to the length of the digits string, it means we have reached the end of a combination, so we add it to the result list.
   - Otherwise, for each letter corresponding to the current digit, we append it to the current combination and recursively call the function with the next index.
   - After the recursive call, we remove the last character from the combination (backtracking).

3. **Base Case:**
   - If the length of the current combination is equal to the length of the input digits string, we add the combination to the result list.

4. **Main Function:**
   - Initialize an empty list to store the combinations.
   - Call the backtracking function with the initial index set to 0 and an empty string as the initial combination.
   - Return the list of combinations.

This approach ensures that all possible combinations are generated using backtracking, and the result is returned in the desired format.

### Solution Code

>>>>>>> c75bd267
#### Python

```python
class Solution:
    def letterCombinations(self, digits: str) -> List[str]:
        if not digits:
            return []

        digit_to_letters = {
            '2': 'abc',
            '3': 'def',
            '4': 'ghi',
            '5': 'jkl',
            '6': 'mno',
            '7': 'pqrs',
            '8': 'tuv',
            '9': 'wxyz'
        }

        def backtrack(index, path):
            if index == len(digits):
                combinations.append(path)
                return
            for letter in digit_to_letters[digits[index]]:
                backtrack(index + 1, path + letter)

        combinations = []
        backtrack(0, '')
        return combinations
```

#### Java

```java
import java.util.ArrayList;
import java.util.HashMap;
import java.util.List;
import java.util.Map;

public class Solution {
    private Map<Character, String> digitToLetters = new HashMap<>();

    public Solution() {
        digitToLetters.put('2', "abc");
        digitToLetters.put('3', "def");
        digitToLetters.put('4', "ghi");
        digitToLetters.put('5', "jkl");
        digitToLetters.put('6', "mno");
        digitToLetters.put('7', "pqrs");
        digitToLetters.put('8', "tuv");
        digitToLetters.put('9', "wxyz");
    }

    public List<String> letterCombinations(String digits) {
        List<String> combinations = new ArrayList<>();
        if (digits == null || digits.isEmpty()) {
            return combinations;
        }
        backtrack(combinations, digits, 0, new StringBuilder());
        return combinations;
    }

    private void backtrack(List<String> combinations, String digits, int index, StringBuilder path) {
        if (index == digits.length()) {
            combinations.add(path.toString());
            return;
        }
        String letters = digitToLetters.get(digits.charAt(index));
        for (char letter : letters.toCharArray()) {
            path.append(letter);
            backtrack(combinations, digits, index + 1, path);
            path.deleteCharAt(path.length() - 1);
        }
    }

    public static void main(String[] args) {
        Solution solution = new Solution();
        List<String> result = solution.letterCombinations("23");
        System.out.println(result); // Output: [ad, ae, af, bd, be, bf, cd, ce, cf]
    }
}
```

#### CPP:
```cpp
#include <iostream>
#include <vector>
#include <unordered_map>

using namespace std;

class Solution {
private:
    unordered_map<char, string> digitToLetters;
    vector<string> combinations;

public:
    Solution() {
        digitToLetters = {
            {'2', "abc"},
            {'3', "def"},
            {'4', "ghi"},
            {'5', "jkl"},
            {'6', "mno"},
            {'7', "pqrs"},
            {'8', "tuv"},
            {'9', "wxyz"}
        };
    }

    vector<string> letterCombinations(string digits) {
        if (digits.empty()) return {};
        backtrack(digits, 0, "");
        return combinations;
    }

    void backtrack(const string& digits, int index, string path) {
        if (index == digits.length()) {
            combinations.push_back(path);
            return;
        }
        for (char letter : digitToLetters[digits[index]]) {
            backtrack(digits, index + 1, path + letter);
        }
    }
};

int main() {
    Solution solution;
    vector<string> result = solution.letterCombinations("23");
    for (const string& comb : result) {
        cout << comb << " ";
    }
    // Output: ad ae af bd be bf cd ce cf
    return 0;
}
```

#### JavaScript
```js
/**
 * @param {string} digits
 * @return {string[]}
 */
var letterCombinations = function(digits) {
    if (digits.length === 0) return [];
    
    const digitToLetters = {
        '2': 'abc',
        '3': 'def',
        '4': 'ghi',
        '5': 'jkl',
        '6': 'mno',
        '7': 'pqrs',
        '8': 'tuv',
        '9': 'wxyz'
    };
    
    const combinations = [];
    
    const backtrack = (index, path) => {
        if (index === digits.length) {
            combinations.push(path);
            return;
        }
        const letters = digitToLetters[digits.charAt(index)];
        for (let letter of letters) {
            backtrack(index + 1, path + letter);
        }
    };
    
    backtrack(0, '');
    return combinations;
};

// Example usage:
console.log(letterCombinations("23")); // Output: ["ad","ae","af","bd","be","bf","cd","ce","cf"]
```

#### TypeScript
```ts
class Solution {
    private digitToLetters: { [key: string]: string } = {
        '2': 'abc',
        '3': 'def',
        '4': 'ghi',
        '5': 'jkl',
        '6': 'mno',
        '7': 'pqrs',
        '8': 'tuv',
        '9': 'wxyz'
    };

    letterCombinations(digits: string): string[] {
        const combinations: string[] = [];

        const backtrack = (index: number, path: string): void => {
            if (index === digits.length) {
                combinations.push(path);
                return;
            }
            const letters = this.digitToLetters[digits.charAt(index)];
            for (let letter of letters) {
                backtrack(index + 1, path + letter);
            }
        };

        if (digits.length !== 0) {
            backtrack(0, '');
        }
        
        return combinations;
    }
}

// Example usage:
const solution = new Solution();
console.log(solution.letterCombinations("23")); // Output: ["ad","ae","af","bd","be","bf","cd","ce","cf"]
```

### Step-by-Step Algorithm

Here's a step-by-step algorithm for generating all possible letter combinations of a given string of digits using backtracking:

1. **Define a mapping of digits to letters:**
   - Create a map where each digit from 2 to 9 is mapped to its corresponding letters on a telephone keypad.

2. **Define a backtracking function:**
   - The function will take the following parameters:
     - `index`: The current index in the digits string.
     - `path`: The current combination of letters.
   - If the index is equal to the length of the digits string, it means we have formed a complete combination, so add it to the result list.
   - Otherwise, for each letter corresponding to the current digit at the given index, append it to the current combination and recursively call the function with the next index.
   - After the recursive call, remove the last character from the combination (backtracking).

3. **Base Case:**
   - If the length of the current combination is equal to the length of the input digits string, add the combination to the result list.

4. **Main Function:**
   - Initialize an empty list to store the combinations.
   - Call the backtracking function with the initial index set to 0 and an empty string as the initial combination.
   - Return the list of combinations.

This algorithm ensures that all possible combinations are generated by exploring all valid paths through backtracking.<|MERGE_RESOLUTION|>--- conflicted
+++ resolved
@@ -1,11 +1,7 @@
 ---
 id: Letter Combinations of a Phone Number
 title: Letter Combinations of a Phone Number (LeetCode)
-<<<<<<< HEAD
-sidebar_label: 0017-Letter-Combinations-of-a-Phone-Number
-=======
 sidebar_label: 0017 Letter Combinations of a Phone Number
->>>>>>> c75bd267
 tags:
     - Back Tracking
     - Mapping
@@ -43,7 +39,6 @@
 - **Output:** `["a","b","c"]`
 
 ### Constraints:
-<<<<<<< HEAD
 - `0 ≤ digits.length ≤ 4`
 - `0 ≤ digits.length ≤ 4digits[𝑖]`
 - `digits[i] is a digit in the range ['2', '9'].`
@@ -74,41 +69,6 @@
 This approach ensures that all possible combinations are generated using backtracking, and the result is returned in the desired format.
 
 ### Solution Code
-
-=======
-
-- `0 ≤ digits.length ≤ 4`
-- `0 ≤ digits.length ≤ 4digits[𝑖]`
-- `digits[i] is a digit in the range ['2', '9'].`
-- `A mapping of digits to letters (similar to telephone buttons) is given below. Note that 1 does not map to any letters.`
-
-### Approach
-
-1. **Mapping Digits to Letters:**
-   - Define a mapping of digits to their corresponding letters, similar to telephone buttons.
-
-2. **Backtracking Function:**
-   - Define a recursive backtracking function to generate all possible combinations.
-   - The function takes four parameters:
-     - `index`: The current index in the digits string.
-     - `path`: The current combination of letters.
-   - If the index is equal to the length of the digits string, it means we have reached the end of a combination, so we add it to the result list.
-   - Otherwise, for each letter corresponding to the current digit, we append it to the current combination and recursively call the function with the next index.
-   - After the recursive call, we remove the last character from the combination (backtracking).
-
-3. **Base Case:**
-   - If the length of the current combination is equal to the length of the input digits string, we add the combination to the result list.
-
-4. **Main Function:**
-   - Initialize an empty list to store the combinations.
-   - Call the backtracking function with the initial index set to 0 and an empty string as the initial combination.
-   - Return the list of combinations.
-
-This approach ensures that all possible combinations are generated using backtracking, and the result is returned in the desired format.
-
-### Solution Code
-
->>>>>>> c75bd267
 #### Python
 
 ```python
