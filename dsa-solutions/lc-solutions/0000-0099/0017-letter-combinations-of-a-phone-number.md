--- conflicted
+++ resolved
@@ -1,11 +1,7 @@
 ---
-id: Letter Combinations of a Phone Number
+id: letter-combinations-of-a-phone-number
 title: Letter Combinations of a Phone Number (LeetCode)
-<<<<<<< HEAD
-sidebar_label: 0017-Letter-Combinations-of-a-Phone-Number
-=======
 sidebar_label: 0017 Letter Combinations of a Phone Number
->>>>>>> 781e9e9f
 tags:
     - Back Tracking
     - Mapping
