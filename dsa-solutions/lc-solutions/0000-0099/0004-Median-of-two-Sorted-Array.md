---
id: median-of-two-sorted-arrays
title: Median of Two Sorted Arrays(Leetcode)
sidebar_label: 0004 - Median of Two Sorted Arrays
tags:
  - Array
  - Binary Search
  - Divide and Conquer0
  - LeetCode
description: Given two sorted arrays nums1 and nums2 of size m and n respectively, return the median of the two sorted arrays. 
---

In this page, we will solve the problem [Median of Two Sorted Arrays](https://leetcode.com/problems/median-of-two-sorted-arrays/description/) from LeetCode. We will provide multiple approaches to solve the problem along with the code implementation and the complexity analysis of the code.

## Problem Statement

Given two sorted arrays `nums1` and `nums2` of size `m` and `n` respectively, return the median of the two sorted arrays.

The overall run time complexity should be $O(log (m+n))$.

### Example 1

```plaintext
Input: nums1 = [1,3], nums2 = [2]
Output: 2.00000
Explanation: merged array = [1,2,3] and median is 2.
```

### Example 2

```plaintext
Input: nums1 = [1,2], nums2 = [3,4]
Output: 2.50000
Explanation: merged array = [1,2,3,4] and median is (2 + 3) / 2 = 2.5.
```

### Constraints:

- <code>$nums1.length == m$</code>
- <code>$nums2.length == n$</code>
- <code>$0 <= m <= 1000$</code>
- <code>$0 <= n <= 1000$</code>
- <code>$1 <= m + n <= 2000$</code>
- <code>$-10^6 <= nums1[i], nums2[i] <= 10^6$</code>

---

## Solution for Median of Two Sorted Arrays

The **Median of Two Sorted Arrays** is a classic algorithm problem on LeetCode ([Problem 4](https://leetcode.com/problems/median-of-two-sorted-arrays/description/)). It requires finding the median of two sorted arrays. Given two sorted arrays `nums1` and `nums2`, the task is to find the median of the two arrays combined.

Here is an explanation of the intuition and approaches to solve this problem:

### intuition

The median is the middle value of a dataset. For an even number of elements, it is the average of the two middle values. If we have two sorted arrays, the naive approach would involve merging both arrays and then finding the median, but this approach does not take full advantage of the fact that the arrays are already sorted and is not efficient for large arrays.

Instead, we can use a more advanced approach to find the median in <code>$O(log(min(n, m)))$</code> time, where `n` and `m` are the lengths of the two arrays. This involves using a binary search method. The idea is to partition both arrays into two halves such that the combined left half and right half are both sorted and of equal length (or differing by one).

<Tabs>
 <tabItem value="Binary Search" label="Binary Search">
  
## Approach 1: Binary Search

The binary search approach involves partitioning the two arrays such that the combined left half and right half are both sorted and of equal length (or differing by one). We can then find the median based on these partitions.

### Pseudocode

1. Ensure `nums1` is the smaller array.
2. Initialize `low` and `high` for binary search on `nums1`.
3. While `low <= high`:
   - Calculate `partitionX` and `partitionY`.
   - Set `maxX`, `minX`, `maxY`, `minY`.
   - If `maxX <= minY` and `maxY <= minX`:
     - If total number of elements is even
       - Return average of `max(maxX, maxY)` and `min(minX, minY)`.
     - Else
       - Return `max(maxX, maxY)`.
   - If `maxX > minY`:
     - Move `high` to `partitionX - 1`.
   - Else:
     - Move `low` to `partitionX + 1`.
4. If no median is found, raise an error.

### Implementation and Code

Here is a live code editor for you to play around with the solution:

```jsx live
function medianOfTwoSortedArraysProblem() {
  const findMedianSortedArrays = (nums1, nums2) => {
    // Ensure nums1 is the smaller array
    if (nums1.length > nums2.length) {
      [nums1, nums2] = [nums2, nums1];
    }

    const x = nums1.length;
    const y = nums2.length;
    let low = 0,
      high = x;

    while (low <= high) {
      const partitionX = Math.floor((low + high) / 2);
      const partitionY = Math.floor((x + y + 1) / 2) - partitionX;

      const maxX = partitionX === 0 ? -Infinity : nums1[partitionX - 1];
      const minX = partitionX === x ? Infinity : nums1[partitionX];

      const maxY = partitionY === 0 ? -Infinity : nums2[partitionY - 1];
      const minY = partitionY === y ? Infinity : nums2[partitionY];

      if (maxX <= minY && maxY <= minX) {
        if ((x + y) % 2 === 0) {
          return (Math.max(maxX, maxY) + Math.min(minX, minY)) / 2;
        } else {
          return Math.max(maxX, maxY);
        }
      } else if (maxX > minY) {
        high = partitionX - 1;
      } else {
        low = partitionX + 1;
      }
    }

    throw new Error("Input arrays are not sorted.");
  };

  const nums1 = [1, 3];
  const nums2 = [2];
  const result = findMedianSortedArrays(nums1, nums2);

  return (
    <div>
      <p>
        <b>Input:</b> nums1 = {"[" + nums1.join(", ") + "]"}, nums2 ={" "}
        {"[" + nums2.join(", ") + "]"}
      </p>
      <p>
        <b>Output:</b> {result}
      </p>
    </div>
  );
}
```

### Code in Different Languages

### JavaScript Implementation:

<Tabs>

<TabItem value="js" label="JavaScript">
<SolutionAuthor name="@ajay-dhangar"/>

```JavaScript
    var findMedianSortedArrays = function(nums1, nums2) {
        if (nums1.length > nums2.length) {
            [nums1, nums2] = [nums2, nums1];
        }

        let x = nums1.length;
        let y = nums2.length;
        let low = 0, high = x;

        while (low <= high) {
            let partitionX = Math.floor((low + high) / 2);
            let partitionY = Math.floor((x + y + 1) / 2) - partitionX;

            let maxX = (partitionX === 0) ? -Infinity : nums1[partitionX - 1];
            let minX = (partitionX === x) ? Infinity : nums1[partitionX];

            let maxY = (partitionY === 0) ? -Infinity : nums2[partitionY - 1];
            let minY = (partitionY === y) ? Infinity : nums2[partitionY];

            if (maxX <= minY && maxY <= minX) {
                if ((x + y) % 2 === 0) {
                    return (Math.max(maxX, maxY) + Math.min(minX, minY)) / 2;
                } else {
                    return Math.max(maxX, maxY);
                }
            } else if (maxX > minY) {
                high = partitionX - 1;
            } else {
                low = partitionX + 1;
            }
        }

        throw new Error("Input arrays are not sorted.");
    };

</TabItem>
```

### Python Implementation:

<TabItem value="py" label="Python">
<SolutionAuthor name="@ajay-dhangar"/>

```Python
    class Solution:
        def findMedianSortedArrays(self, nums1, nums2):
            # Ensure nums1 is the smaller array
            if len(nums1) > len(nums2):
                nums1, nums2 = nums2, nums1

            m, n = len(nums1), len(nums2)
            imin, imax, half_len = 0, m, (m + n + 1) // 2

            while imin <= imax:
                i = (imin + imax) // 2
                j = half_len - i

                if i < m and nums1[i] < nums2[j - 1]:
                    # i is too small, must increase it
                    imin = i + 1
                elif i > 0 and nums1[i - 1] > nums2[j]:
                    # i is too big, must decrease it
                    imax = i - 1
                else:
                    # i is perfect
                    if i == 0: max_of_left = nums2[j - 1]
                    elif j == 0: max_of_left = nums1[i - 1]
                    else: max_of_left = max(nums1[i - 1], nums2[j - 1])

                    if (m + n) % 2 == 1:
                        return max_of_left

                    if i == m: min_of_right = nums2[j]
                    elif j == n: min_of_right = nums1[i]
                    else: min_of_right = min(nums1[i], nums2[j])

                    return (max_of_left + min_of_right) / 2.0
```

</TabItem>

### Java Implemnetation:

<TabItem value="java" label="Java">
<SolutionAuthor name="@ajay-dhangar"/>

```Java
   class Solution {
       public double findMedianSortedArrays(int[] nums1, int[] nums2) {
           if (nums1.length > nums2.length) {
               int[] temp = nums1;
               nums1 = nums2;
               nums2 = temp;
           }

           int x = nums1.length;
           int y = nums2.length;
           int low = 0, high = x;

           while (low <= high) {
               int partitionX = (low + high) / 2;
               int partitionY = (x + y + 1) / 2 - partitionX;

               int maxX = (partitionX == 0) ? Integer.MIN_VALUE : nums1[partitionX - 1];
               int minX = (partitionX == x) ? Integer.MAX_VALUE : nums1[partitionX];

               int maxY = (partitionY == 0) ? Integer.MIN_VALUE : nums2[partitionY - 1];
               int minY = (partitionY == y) ? Integer.MAX_VALUE : nums2[partitionY];

               if (maxX <= minY && maxY <= minX) {
                   if ((x + y) % 2 == 0) {
                       return (Math.max(maxX, maxY) + Math.min(minX, minY)) / 2.0;
                   } else {
                       return Math.max(maxX, maxY);
                   }
               } else if (maxX > minY) {
                   high = partitionX - 1;
               } else {
                   low = partitionX + 1;
               }
           }

           throw new IllegalArgumentException("Input arrays are not sorted.");
       }
   }

```

</TabItem>

### CPP Implementation:

<TabItem value="cpp" label="C++">
<SolutionAuthor name="@ajay-dhangar"/>

```cpp
   class Solution {
public:
    double findMedianSortedArrays(vector<int>& nums1, vector<int>& nums2) {
        int len1 = nums1.size();
        int len2 = nums2.size();

        if (len1 > len2) {
            return findMedianSortedArrays(nums2, nums1);
        }

        int len = len1 + len2;
        if (len % 2 == 1) {
            return getKth(nums1, nums2, len / 2 + 1);
        } else {
            return (getKth(nums1, nums2, len / 2) + getKth(nums1, nums2, len / 2 + 1)) / 2.0;
        }
    }

private:
    int getKth(vector<int>& nums1, vector<int>& nums2, int k) {
        int len1 = nums1.size();
        int len2 = nums2.size();

        if (len1 > len2) {
            return getKth(nums2, nums1, k);
        }
        if (len1 == 0) {
            return nums2[k - 1];
        }
        if (k == 1) {
            return min(nums1[0], nums2[0]);
        }

        int i = min(len1, k / 2);
        int j = min(len2, k / 2);

        if (nums1[i - 1] > nums2[j - 1]) {
            vector<int> nums2New(nums2.begin() + j, nums2.end());
            return getKth(nums1, nums2New, k - j);
        } else {
            vector<int> nums1New(nums1.begin() + i, nums1.end());
            return getKth(nums1New, nums2, k - i);
        }
    }
};

```

</TabItem>

### C Implementation:

<TabItem value="c" label="C">
<SolutionAuthor name="@ajay-dhangar"/>

```C
    double findMedianSortedArrays(int* nums1, int nums1Size, int* nums2, int nums2Size) {
        if (nums1Size > nums2Size) {
            int* temp = nums1;
            nums1 = nums2;
            nums2 = temp;
            int tempSize = nums1Size;
            nums1Size = nums2Size;
            nums2Size = tempSize;
        }

        int x = nums1Size;
        int y = nums2Size;
        int low = 0, high = x;

        while (low <= high) {
            int partitionX = (low + high) / 2;
            int partitionY = (x + y + 1) / 2 - partitionX;

            int maxX = (partitionX == 0) ? INT_MIN : nums1[partitionX - 1];
            int minX = (partitionX == x) ? INT_MAX : nums1[partitionX];

            int maxY = (partitionY == 0) ? INT_MIN : nums2[partitionY - 1];
            int minY = (partitionY == y) ? INT_MAX : nums2[partitionY];

            if (maxX <= minY && maxY <= minX) {
                if ((x + y) % 2 == 0) {
                    return (fmax(maxX, maxY) + fmin(minX, minY)) / 2.0;
                } else {
                    return fmax(maxX, maxY);
                }
            } else if (maxX > minY) {
                high = partitionX - 1;
            } else {
                low = partitionX + 1;
            }
        }

        return -1;
    }
```

</TabItem>

### TypeScript Implementation:

<TabItem value="ts" label="TypeScript">
<SolutionAuthor name="@ajay-dhangar"/>

```ts
function findMedianSortedArrays(nums1: number[], nums2: number[]): number {
  if (nums1.length > nums2.length) {
    [nums1, nums2] = [nums2, nums1];
  }

  let x = nums1.length;
  let y = nums2.length;
  let low = 0,
    high = x;

  while (low <= high) {
    let partitionX = Math.floor((low + high) / 2);
    let partitionY = Math.floor((x + y + 1) / 2) - partitionX;

    let maxX = partitionX === 0 ? -Infinity : nums1[partitionX - 1];
    let minX = partitionX === x ? Infinity : nums1[partitionX];

    let maxY = partitionY === 0 ? -Infinity : nums2[partitionY - 1];
    let minY = partitionY === y ? Infinity : nums2[partitionY];

    if (maxX <= minY && maxY <= minX) {
      if ((x + y) % 2 === 0) {
        return (Math.max(maxX, maxY) + Math.min(minX, minY)) / 2;
      } else {
        return Math.max(maxX, maxY);
      }
    } else if (maxX > minY) {
      high = partitionX - 1;
    } else {
      low = partitionX + 1;
    }
  }

  throw new Error("Input arrays are not sorted.");
}
```

</TabItem>
</Tabs>

### Complexity Analysis

- **Time Complexity**: The time complexity of this approach is <code>$O(log(min(n, m)))$</code>, where `n` and `m` are the lengths of the two arrays. The binary search approach helps in reducing the search space and finding the median efficiently.
- **Space Complexity**: The space complexity of this approach is <code>$O(1)$</code> as we are using constant extra space.

### Test Cases

Let's test the solution with the sample test cases:

<Tabs>
<TabItem value="TestCase1" label="Case 1">
```plaintext
Input: nums1 = [1, 3], nums2 = [2]
Output: 2.00000
Explanation: merged array = [1, 2, 3] and median is 2.
```
</TabItem>

<TabItem value="TestCase2" label="Case 2">
```plaintext
Input: nums1 = [1, 2], nums2 = [3, 4]
Output: 2.50000
Explanation: merged array = [1, 2, 3, 4] and median is (2 + 3) / 2 = 2.5.
```
 </TabItem>
</Tabs>

<tabItem value="Divide and Conquer" label="Divide and Conquer">


ChatGPT

### Approach 2: Divide and Conquer

The divide and conquer approach finds the median by recursively dividing the problem into smaller subproblems. It merges two sorted arrays by comparing and removing the smallest element from the two arrays until the median is found.

### Pseudocode

- Ensure nums1 is the smaller array.
- If the total length of both arrays is even, find the k-th and (k+1)-th smallest elements and return their average.
- If the total length is odd, find the k-th smallest element.
- Define a helper function getKth to find the k-th smallest element in the combined array:
- Base cases:
- If one array is empty, return the k-th element from the other array.
- If k is 1, return the minimum of the first elements of both arrays.
- Recursive case:
- Divide k by 2, compare the k/2-th elements of both arrays, and discard the smaller half.

### Implementation and Code

Here is the implementation of the divide and conquer approach in various languages:

### JavaScript Implementation:

```jsx live
var findMedianSortedArrays = function (nums1, nums2) {
  const getKth = (nums1, nums2, k) => {
    const len1 = nums1.length;
    const len2 = nums2.length;

    if (len1 > len2) return getKth(nums2, nums1, k);
    if (len1 === 0) return nums2[k - 1];
    if (k === 1) return Math.min(nums1[0], nums2[0]);

    const i = Math.min(len1, Math.floor(k / 2));
    const j = Math.min(len2, Math.floor(k / 2));

    if (nums1[i - 1] > nums2[j - 1]) {
      return getKth(nums1, nums2.slice(j), k - j);
    } else {
      return getKth(nums1.slice(i), nums2, k - i);
    }
  };

  const len = nums1.length + nums2.length;
  if (len % 2 === 1) {
    return getKth(nums1, nums2, Math.floor(len / 2) + 1);
  } else {
    return (
      (getKth(nums1, nums2, Math.floor(len / 2)) +
        getKth(nums1, nums2, Math.floor(len / 2) + 1)) /
      2
    );
  }
};
```

### Python Implementation:

```python
class Solution:
    def findMedianSortedArrays(self, nums1: List[int], nums2: List[int]) -> float:
        def getKth(nums1, nums2, k):
            if len(nums1) > len(nums2):
                return getKth(nums2, nums1, k)
            if len(nums1) == 0:
                return nums2[k - 1]
            if k == 1:
                return min(nums1[0], nums2[0])

            i = min(len(nums1), k // 2)
            j = min(len(nums2), k // 2)

            if nums1[i - 1] > nums2[j - 1]:
                return getKth(nums1, nums2[j:], k - j)
            else:
                return getKth(nums1[i:], nums2, k - i)

        len_combined = len(nums1) + len(nums2)
        if len_combined % 2 == 1:
            return getKth(nums1, nums2, len_combined // 2 + 1)
        else:
            return (getKth(nums1, nums2, len_combined // 2) +
                    getKth(nums1, nums2, len_combined // 2 + 1)) / 2
```

### Java Implementation:

```java
class Solution {
    public double findMedianSortedArrays(int[] nums1, int[] nums2) {
        int len1 = nums1.length;
        int len2 = nums2.length;

        if (len1 > len2) {
            return findMedianSortedArrays(nums2, nums1);
        }

        int len = len1 + len2;
        if (len % 2 == 1) {
            return getKth(nums1, nums2, len / 2 + 1);
        } else {
            return (getKth(nums1, nums2, len / 2) + getKth(nums1, nums2, len / 2 + 1)) / 2.0;
        }
    }

    private int getKth(int[] nums1, int[] nums2, int k) {
        int len1 = nums1.length;
        int len2 = nums2.length;

        if (len1 > len2) {
            return getKth(nums2, nums1, k);
        }
        if (len1 == 0) {
            return nums2[k - 1];
        }
        if (k == 1) {
            return Math.min(nums1[0], nums2[0]);
        }

        int i = Math.min(len1, k / 2);
        int j = Math.min(len2, k / 2);

        if (nums1[i - 1] > nums2[j - 1]) {
            return getKth(nums1, Arrays.copyOfRange(nums2, j, len2), k - j);
        } else {
            return getKth(Arrays.copyOfRange(nums1, i, len1), nums2, k - i);
        }
    }
}
```

### C++ Implementation:

```c++
class Solution {
public:
    double findMedianSortedArrays(vector<int>& nums1, vector<int>& nums2) {
        int len1 = nums1.size();
        int len2 = nums2.size();

        if (len1 > len2) {
            return findMedianSortedArrays(nums2, nums1);
        }

        int len = len1 + len2;
        if (len % 2 == 1) {
            return getKth(nums1, nums2, len / 2 + 1);
        } else {
            return (getKth(nums1, nums2, len / 2) + getKth(nums1, nums2, len / 2 + 1)) / 2.0;
        }
    }

private:
    int getKth(vector<int>& nums1, vector<int>& nums2, int k) {
        int len1 = nums1.size();
        int len2 = nums2.size();

        if (len1 > len2) {
            return getKth(nums2, nums1, k);
        }
        if (len1 == 0) {
            return nums2[k - 1];
        }
        if (k == 1) {
            return min(nums1[0], nums2[0]);
        }

        int i = min(len1, k / 2);
        int j = min(len2, k / 2);

        if (nums1[i - 1] > nums2[j - 1]) {
            return getKth(nums1, vector<int>(nums2.begin() + j, nums2.end()), k - j);
        } else {
            return getKth(vector<int>(nums1.begin() + i, nums1.end()), nums2, k - i);
        }
    }
};
```

### C Implementation: 

<TabItem value="c" label="C">
<SolutionAuthor name="@ajay-dhangar"/>

```c
    double findMedianSortedArrays(int* nums1, int nums1Size, int* nums2, int nums2Size) {
        if (nums1Size > nums2Size) {
            return findMedianSortedArrays(nums2, nums2Size, nums1, nums1Size);
        }

        int len = nums1Size + nums2Size;
        if (len % 2 == 1) {
            return getKth(nums1, nums1Size, nums2, nums2Size, len / 2 + 1);
        } else {
            return (getKth(nums1, nums1Size, nums2, nums2Size, len / 2) + getKth(nums1, nums1Size, nums2, nums2Size, len / 2 + 1)) / 2.0;
        }
    }

    double getKth(int* nums1, int nums1Size, int* nums2, int nums2Size, int k) {
        if (nums1Size > nums2Size) {
            return getKth(nums2, nums2Size, nums1, nums1Size, k);
        }
        if (nums1Size == 0) {
            return nums2[k - 1];
        }
        if (k == 1) {
            return fmin(nums1[0], nums2[0]);
        }

        int i = fmin(nums1Size, k / 2);
        int j = fmin(nums2Size, k / 2);

        if (nums1[i - 1] > nums2[j - 1]) {
            return getKth(nums1, nums1Size, nums2 + j, nums2Size - j, k - j);
        } else {
            return getKth(nums1 + i, nums1Size - i, nums2, nums2Size, k - i);
        }
    }
```

</TabItem>

<TabItem value="ts" label="TypeScript">
<SolutionAuthor name="@ajay-dhangar"/>

```ts
function findMedianSortedArrays(nums1: number[], nums2: number[]): number {
  const getKth = (nums1: number[], nums2: number[], k: number): number => {
    if (nums1.length > nums2.length) return getKth(nums2, nums1, k);
    if (nums1.length === 0) return nums2[k - 1];
    if (k === 1) return Math.min(nums1[0], nums2[0]);

    const i = Math.min(nums1.length, Math.floor(k / 2));
    const j = Math.min(nums2.length, Math.floor(k / 2));

    if (nums1[i - 1] > nums2[j - 1]) {
      return getKth(nums1, nums2.slice(j), k - j);
    } else {
      return getKth(nums1.slice(i), nums2, k - i);
    }
  };

  const len = nums1.length + nums2.length;
  if (len % 2 === 1) {
    return getKth(nums1, nums2, Math.floor(len / 2) + 1);
  } else {
    return (
      (getKth(nums1, nums2, Math.floor(len / 2)) +
        getKth(nums1, nums2, Math.floor(len / 2) + 1)) /
      2
    );
  }
}
```

</TabItem>
</Tabs>

### Complexity Analysis

- **Time Complexity**: The time complexity of this approach is <code>$O(log(min(n, m)))$</code>, where `n` and `m` are the lengths of the two arrays. Each recursive call divides the problem into half.
- **Space Complexity**: The space complexity of this approach is <code>$O(1)$</code> as we are using constant extra space.

### Test Cases

Let's test the solution with the sample test cases:

<Tabs>
<TabItem value="TestCase1" label="Case 1">
```plaintext
Input: nums1 = [1, 3], nums2 = [2]
Output: 2.00000
Explanation: merged array = [1, 2, 3] and median is 2.
```
</TabItem>
<TabItem value="TestCase2" label="Case 2">
```plaintext
Input: nums1 = [1, 2], nums2 = [3, 4]
Output: 2.50000
Explanation: merged array = [1, 2, 3, 4] and median is (2 + 3) / 2 = 2.5.
```
 </TabItem>
</Tabs>
</tabItem>

:::info

**Note**: The binary search approach is more efficient than the divide and conquer approach as it has a better time complexity of $O(log(min(n, m)))$ compared to the divide and conquer approach. However, both approaches provide a solution to the problem of finding the median of two sorted arrays.

**Which approach is best for you?**

The binary search approach is more efficient and recommended for solving the problem of finding the median of two sorted arrays. However, the divide and conquer approach is also a valid solution and can be used if needed.

:::

:::tip
When asked to find the median of two sorted arrays, a direct approach that merges the two arrays and then finds the median will work but isn't optimal. Given the problem's constraints, we can leverage the fact that the arrays are already sorted and use binary search to find the median in $O(\log(\min(n, m)))$ time complexity.

The key idea is to use binary search to partition the smaller array in such a way that we can easily find the median by comparing elements around the partition.

#### Detailed Explanation

1. **Ensure the Smaller Array is First**:

   - This step is to make sure we always perform the binary search on the smaller array, which helps us manage the partition logic more easily. Let $$ \text{nums1} $$ be the smaller array and $$ \text{nums2} $$ be the larger array.

2. **Set Up Binary Search**:

   - Initialize $$ \text{low} $$ and $$ \text{high} $$ pointers for the binary search on $$ \text{nums1} $$.
   - We aim to partition $$ \text{nums1} $$ and $$ \text{nums2} $$ such that the left side of the combined arrays contains half of the elements, and the right side contains the other half.

3. **Partitioning the Arrays**:

   - Calculate $$ \text{partitionX} $$ as the midpoint of $$ \text{nums1} $$.
   - Calculate $$ \text{partitionY} $$ such that the left side of the combined arrays has the same number of elements as the right side. This can be achieved by:

     $$
     \text{partitionY} = \frac{(x + y + 1)}{2} - \text{partitionX}
     $$

     where $$ x $$ and $$ y $$ are the lengths of $$ \text{nums1} $$ and $$ \text{nums2} $$ respectively.

4. **Boundary Conditions**:

   - Handle cases where partitions might go out of bounds. If $$ \text{partitionX} $$ is 0, it means there are no elements on the left side of $$ \text{nums1} $$. If $$ \text{partitionX} $$ is $x$, it means there are no elements on the right side of $$ \text{nums1} $$.

5. **Check Valid Partition**:

   - A valid partition is one where the maximum element on the left side of both partitions is less than or equal to the minimum element on the right side of both partitions:
     $$
     \text{maxX} \leq \text{minY} \quad \text{and} \quad \text{maxY} \leq \text{minX}
     $$
     Here, $\text{maxX}$ is the largest element on the left side of $\text{nums1}$, $\text{minX}$ is the smallest element on the right side of $\text{nums1}$, and similarly for $\text{nums2}$.

6. **Calculate the Median**:

<<<<<<< HEAD
   - If the total number of elements $ (x + y) $ is even, the median is the average of the two middle values:
=======
   - If the total number of elements $(x + y)$ is even, the median is the average of the two middle values:
>>>>>>> d640e2bb
     $$
     \text{median} = \frac{\text{max(maxX, maxY)} + \text{min(minX, minY)}}{2}
     $$
   - If the total number of elements is odd, the median is the maximum element of the left partition:
     $$
     \text{median} = \text{max(maxX, maxY)}
     $$

7. **Adjust Binary Search**:
   - If $\text{maxX} > \text{minY}$, it means we need to move the partition in $\text{nums1}$ to the left, so adjust $\text{high}$.
   - If $\text{maxY} > \text{minX}$, it means we need to move the partition in $\text{nums1}$ to the right, so adjust $\text{low}$.

:::

## References

- [LeetCode Problem](https://leetcode.com/problems/median-of-two-sorted-arrays/description/)
- [GeeksforGeeks Article](https://www.geeksforgeeks.org/median-of-two-sorted-arrays/)<|MERGE_RESOLUTION|>--- conflicted
+++ resolved
@@ -15,8 +15,6 @@
 ## Problem Statement
 
 Given two sorted arrays `nums1` and `nums2` of size `m` and `n` respectively, return the median of the two sorted arrays.
-
-The overall run time complexity should be $O(log (m+n))$.
 
 ### Example 1
 
@@ -801,11 +799,7 @@
 
 6. **Calculate the Median**:
 
-<<<<<<< HEAD
-   - If the total number of elements $ (x + y) $ is even, the median is the average of the two middle values:
-=======
-   - If the total number of elements $(x + y)$ is even, the median is the average of the two middle values:
->>>>>>> d640e2bb
+   - If the total number of elements $$ (x + y) $$ is even, the median is the average of the two middle values:
      $$
      \text{median} = \frac{\text{max(maxX, maxY)} + \text{min(minX, minY)}}{2}
      $$
