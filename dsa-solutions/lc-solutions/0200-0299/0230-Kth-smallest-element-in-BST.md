---
id: kth-smallest-element-in-binary-search-tree
title: Kth Smallest Element in Binary Search Tree
sidebar_label: 0230 Kth Smallest Element in Binary Search Tree
tags:
  - tree
  - tree traversal
  - LeetCode
  - C++
description: "This is a solution to theKth Smallest Element in Binary Search Tree problem on LeetCode."
---

## Problem Description

Given the root of a binary search tree, and an integer k, return the kth smallest value (1-indexed) of all the values of the nodes in the tree.

### Examples

**Example 1:**

```

Input: root = [3,1,4,null,2], k = 1
Output:  1
```

**Example 2:**

```
Input: root = [5,3,6,2,4,null,null,1], k = 3
Output: 3
```

### Constraints

- The number of nodes in the tree is n.
<<<<<<< HEAD
- $1 \leq \text{k} \leq \text{n} \leq 10^4$
=======
- $1 \leq k \leq n \leq 10^4$
>>>>>>> 21165edf
- $0 \leq \text{Node.val} \leq 10^4$

### Approach 

To solve this problem(Kth smallest element in BST) we will do the inorder traversal of the tree as we know in a binary search tree the array of elements which we get after inorder traversal they will be in sorted order so the kth smallest element in the given BST  will be  the kth index(1-indexed) element  in inorder traversal of the BST.

#### Code in C++

```cpp
/**
 * Definition for a binary tree node.
 * struct TreeNode {
 *     int val;
 *     TreeNode *left;
 *     TreeNode *right;
 *     TreeNode() : val(0), left(nullptr), right(nullptr) {}
 *     TreeNode(int x) : val(x), left(nullptr), right(nullptr) {}
 *     TreeNode(int x, TreeNode *left, TreeNode *right) : val(x), left(left), right(right) {}
 * };
 */
class Solution {
public:
    // Function for inorder traversal
    void inorder(TreeNode* root,vector<int>&a){
        if(root==NULL){
            return;
        }
        inorder(root->left,a);
        a.push_back(root->val);
        inorder(root->right,a);
    }
    // Function to get the kth smallest element
    int kthSmallest(TreeNode* root, int k) {
        vector<int>a;
        inorder(root,a);
        return a[k-1]; // as 0-indexed 
    }
};
```

<|MERGE_RESOLUTION|>--- conflicted
+++ resolved
@@ -34,12 +34,8 @@
 ### Constraints
 
 - The number of nodes in the tree is n.
-<<<<<<< HEAD
 - $1 \leq \text{k} \leq \text{n} \leq 10^4$
-=======
 - $1 \leq k \leq n \leq 10^4$
->>>>>>> 21165edf
-- $0 \leq \text{Node.val} \leq 10^4$
 
 ### Approach 
 
