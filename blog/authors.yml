ajay-dhangar:
  name: Ajay Dhangar
  url: https://github.com/ajay-dhangar
  image_url: https://avatars.githubusercontent.com/u/99037494?v=4

ajay-dhangar_2022:
  name: Ajay Dhangar
  title: Software Engineer
  url: https://github.com/ajay-dhangar
  image_url: https://avatars.githubusercontent.com/u/99037494?v=4

ajay-dhangar_2021:
  name: Ajay Dhangar
  title: Full Stack Developer
  url: https://github.com/ajay-dhangar
  image_url: https://avatars.githubusercontent.com/u/99037494?v=4

ajay-dhangar_2020:
  name: Ajay Dhangar
  title: Frontend Developer
  url: https://github.com/ajay-dhangar
  image_url: https://avatars.githubusercontent.com/u/99037494?v=4

<<<<<<< HEAD
hitesh-gahanolia:
  name: Hitesh Gahanolia
  tile: Final Year Student At MNNIT ALLAHABAD
  url: https://github.com/Hitesh4278
  image_url: https://avatars.githubusercontent.com/u/97452642?v=4
=======
abhijith-m-s:
  name: Abhijith M S
  title: Full Stack Developer
  url: https://github.com/AMS003010
  image_url: https://avatars.githubusercontent.com/u/111883236?v=4
>>>>>>> 53320a17
<|MERGE_RESOLUTION|>--- conflicted
+++ resolved
@@ -21,16 +21,14 @@
   url: https://github.com/ajay-dhangar
   image_url: https://avatars.githubusercontent.com/u/99037494?v=4
 
-<<<<<<< HEAD
 hitesh-gahanolia:
   name: Hitesh Gahanolia
   tile: Final Year Student At MNNIT ALLAHABAD
   url: https://github.com/Hitesh4278
   image_url: https://avatars.githubusercontent.com/u/97452642?v=4
-=======
+
 abhijith-m-s:
   name: Abhijith M S
   title: Full Stack Developer
   url: https://github.com/AMS003010
-  image_url: https://avatars.githubusercontent.com/u/111883236?v=4
->>>>>>> 53320a17
+  image_url: https://avatars.githubusercontent.com/u/111883236?v=4