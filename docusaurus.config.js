import { default as npm2yarn } from "@docusaurus/remark-plugin-npm2yarn";
import { themes as prismThemes } from "prism-react-renderer";

const remarkMath = require("remark-math");
const rehypeKatex = require("rehype-katex");

const path = require("path");

/** @type {import('@docusaurus/types').Config} */
const config = {
  title: "CodeHarborHub",
  tagline: "A place to learn and grow",
  favicon: "img/favicon_io/favicon.ico",
  url: process.env.URL || "http://localhost:3000/",
  baseUrl: "/",
  customFields: {
    admin: "Ajay Dhangar",
    superman: "Shivay",
  },

  organizationName: "codeharborhub",
  projectName: "codeharborhub.github.io",

  onBrokenLinks: "throw",
  onBrokenMarkdownLinks: "warn",

  presets: [
    [
      "@docusaurus/preset-classic",
      /** @type {import('@docusaurus/preset-classic').Options} */
      ({
        debug: true,
        docs: {
          path: "docs",
          sidebarPath: "sidebars.js",
          numberPrefixParser: false,
          showLastUpdateAuthor: true,
          showLastUpdateTime: true,
          admonitions: {
            keywords: ["my-custom-admonition"],
            extendDefaults: true,
          },
          editUrl:
            "https://github.com/codeharborhub/codeharborhub.github.io/edit/main/",
          remarkPlugins: [remarkMath],
          rehypePlugins: [rehypeKatex],
        },
        pages: {
          remarkPlugins: [npm2yarn],
        },
        blog: {
          showReadingTime: true,
          editUrl:
            "https://github.com/codeharborhub/codeharborhub.github.io/edit/main/",
          remarkPlugins: [[npm2yarn, { converters: ["pnpm"] }]],
        },
        theme: {
          customCss: "./src/css/custom.css",
        },
      }),
    ],
  ],

  stylesheets: [
    {
      href: "https://cdn.jsdelivr.net/npm/katex@0.13.24/dist/katex.min.css",
      type: "text/css",
      integrity:
        "sha384-odtC+0UGzzFL/6PNoE8rX/SPcQDXBJ+uRepguP4QkPCm2LBxH3FA3y+fKSiJ+AmM",
      crossorigin: "anonymous",
    },
  ],

  themeConfig:
    /** @type {import('@docusaurus/preset-classic').ThemeConfig} */
    ({
      image: "img/nav-logo.jpg",
      announcementBar: {
        id: "announcementBar",
        content:
          '⭐️ If you like CodeHarborHub, give it a star on <a target="_blank" href="https://github.com/codeharborhub/codeharborhub">GitHub</a> and join us on <a target="_blank" href="https://www.linkedin.com/company/codeharborhub/">LinkedIn</a> ⭐️',
        isCloseable: true,
        backgroundColor: "var(--ifm-color-primary)",
      },

      metadata: [
        {
          name: "keywords",
          content:
            "CodeHarborHub, CodeHarbor, CodeHarborHub, CodeHarborHub Blog, CodeHarborHub Community, CodeHarborHub Courses, CodeHarborHub DSA, CodeHarborHub Web Dev, CodeHarborHub Tutorials, CodeHarborHub Showcase, CodeHarborHub Donate, CodeHarborHub Blog, CodeHarborHub Team, CodeHarborHub About, CodeHarborHub Contact, CodeHarborHub Careers, CodeHarborHub Terms, CodeHarborHub Privacy, CodeHarborHub Cookie, CodeHarborHub Code of Conduct, CodeHarborHub Quiz, CodeHarborHub Broadcast, CodeHarborHub Tags, CodeHarborHub Courses Tags, CodeHarborHub DSA Tags, CodeHarborHub Web Dev Tags, CodeHarborHub Product, CodeHarborHub LinkedIn, CodeHarborHub YouTube, CodeHarborHub Discord, CodeHarborHub Twitter, CodeHarborHub GitHub, CodeHarborHub Products, CodeHarborHub Web Dev, CodeHarborHub DSA, CodeHarborHub Courses, CodeHarborHub Tutorials, CodeHarborHub Showcase, CodeHarborHub Donate, CodeHarborHub Blog, CodeHarborHub Team, CodeHarborHub About, CodeHarborHub Contact, CodeHarborHub Careers, CodeHarborHub Terms, CodeHarborHub Privacy, CodeHarborHub Cookie, CodeHarborHub Code of Conduct, CodeHarborHub Quiz, CodeHarborHub Broadcast, CodeHarborHub Tags, CodeHarborHub Courses Tags, CodeHarborHub DSA Tags, CodeHarborHub Web Dev Tags, CodeHarborHub Product, CodeHarborHub LinkedIn, CodeHarborHub YouTube, CodeHarborHub Discord, CodeHarborHub Twitter, CodeHarborHub GitHub, CodeHarborHub Products, CodeHarborHub Web Dev, CodeHarborHub DSA, CodeHarborHub Courses, CodeHarborHub Tutorials, CodeHarborHub Showcase, CodeHarborHub Donate, CodeHarborHub Blog, CodeHarborHub Team, CodeHarborHub About, CodeHarborHub Contact, CodeHarborHub Careers, CodeHarborHub Terms, CodeHarborHub Privacy, CodeHarborHub Cookie, CodeHarborHub Code of Conduct, CodeHarborHub Quiz, CodeHarborHub Broadcast, CodeHarborHub Tags, CodeHarborHub, leetcode, codeforces, hackerrank, geeksforgeeks, interviewbit, educative, udemy, coursera, udacity, khanacademy, codecademy, w3schools, tutorialspoint, javatpoint, geeksforgeeks, stackoverflow, github, gitlab, bitbucket, codepen, jsfiddle, repl.it, codesandbox, stackblitz, gfg, GeeksForGeeks, tech",
        },
        { name: "twitter:card", content: "summary_large_image" },
        { name: "twitter:site", content: "@CodesWithAjay" },
        { name: "twitter:creator", content: "@CodesWithAjay" },
        { property: "og:type", content: "website" },
        { property: "og:site_name", content: "CodeHarborHub" },
        {
          property: "og:title",
          content: "CodeHarborHub - A place to learn and grow",
        },
        {
          property: "og:description",
          content:
            "CodeHarborHub is a place to learn and grow. We provide accessible and comprehensive educational resources to learners of all levels, from beginners to advanced professionals.",
        },
        {
          property: "og:image",
          content: "https://codeharborhub.github.io/img/nav-logo.jpg",
        },
        { property: "og:url", content: "https://codeharborhub.github.io" },
        { name: "robots", content: "index, follow" },
      ],

      algolia: {
        apiKey: "2c1a3331ebff51f76d2f247323ee4ba4",
        indexName: "code-harbor-hub",
        appId: "M9BCMBK1PH",
        contextualSearch: false,
      },

      navbar: {
        title: "CodeHarborHub",
        logo: {
          alt: "CodeHarborHub Logo",
          src: "img/nav-logo.jpg",
        },
        items: [
          {
            type: "dropdown",
            html: '<span class="nav-emoji">📚</span> Docs',
            position: "left",
            items: [
              {
                type: "html",
                value: `<div class="dropdown">
                <a class="dropbtn" href="/docs/"> Tutorials </a>
                <div class="dropdown-content">
                  <a href="/docs/category/html/" class="nav__icons"> <img src="/icons/html-5.svg" title="HTML5" alt="HTML" /> </a>
                  <a href="/docs/" class="nav__icons"> <img src="/icons/css.svg" title="CSS" alt="CSS" /> </a>
                  <a href="/docs/category/javascript/" class="nav__icons" > <img src="/icons/js.svg" title="JavaScript" alt="JavaScript" /> </a>
                  <a href="/docs/category/react/" class="nav__icons"> <img src="/icons/jsx.svg" title="React.Js" alt="React" /> </a>
                  <a href="/docs/category/typescript/" class="nav__icons"> <img src="/icons/ts.svg" title="TypeScript" alt="TypeScript" /> </a>
                  <a href="/docs/category/python/" class="nav__icons"> <img src="/icons/py.svg" title="Python" alt="Python" /> </a>
                  <a href="/docs/category/java/" class="nav__icons"> <img src="/icons/java.svg" title="Java" alt="Java" /> </a>
                  <a href="/docs/category/tailwind/" class="nav__icons"> <img src="/icons/tailwind-css.svg" title="Tailwind CSS" alt="Tailwind" /> </a>
<<<<<<< HEAD
                  <a href="/docs/category/cpp/" class="nav__icons"> <img src="/icons/cpp.svg" title="CPP" alt="CPP" /> </a>      
                  <a href="/docs/category/NextJs/" class="nav__icons"> <img src="/icons/next-js.svg" title="NextJs" alt="Next" /> </a>    
                  <a href="/docs/category/MATLAB/" class="nav__icons"> <img src="/icons/matlab.svg" title="MATLAB" alt="MATLAB" /> </a> 
                  <a href="/docs/category/Julia/" class="nav__icons"> <img src="/icons/julia.svg" title="Julia" alt="Julia" /> </a>      
=======
                  <a href="/docs/category/cpp/" class="nav__icons"> <img src="/icons/cpp.svg" title="CPP" alt="CPP" /> </a>
                  <a href="/docs/category/NextJs/" class="nav__icons"> <img src="/icons/next-js.svg" title="NextJs" alt="Next" /> </a>
>>>>>>> 9df1e22e
                </div>
              </div>`,
              },

              {
                type: "html",
                value: '<hr style="margin: 0.3rem 0;">',
              },

              {
                type: "html",
                value: `<div class="dropdown">
                <a class="dropbtn" href="/courses/"> Courses&nbsp; </a>
                <div class="dropdown-content">
                  <a href="/courses/category/reactjs/" class="nav__icons"> <img src="/icons/jsx.svg" alt="React" /> </a>
                </div>
              </div>`,
              },

              {
                type: "html",
                value: '<hr style="margin: 0.3rem 0;">',
              },

              // {
              //   to: "/web-dev/",
              //   html: '<span class="nav-emoji">🌐</span> Web Dev',
              // },

              {
                type: "html",
                value: '<hr style="margin: 0.3rem 0;">',
              },

              {
                type: "html",
                value: `<div class="dropdown ">
                <a class="dropbtn" href="/dsa/"> DSA&nbsp; </a>
                <div class="dropdown-content dsa-content ">
                  <a href="/dsa-problems/" class="nav__icons"> 🧩Problems </a> <br />
                  <a href="/dsa-solutions/" class="nav__icons  "> 💡Solutions </a>
                </div>
              </div>`,
              },
            ],
          },
          {
            to: "/showcase",
            html: '<span class="nav-emoji">🌍</span> Showcase',
            position: "left",
          },
          {
            to: "/community",
            html: '<span class="nav-emoji">🤝</span> Community',
            position: "left",
          },

          {
            to: "/our-sponsors/",
            html: '<span class="nav-emoji">💰</span> Donate',
          },

          {
            to: "/blog",
            html: '<span class="nav-emoji">📰</span> Blog',
          },

          {
            type: "dropdown",
            html: '<span class="nav-emoji">🔗</span> More',
            position: "left",
            items: [
              {
                html: '<span class="nav-emoji">🌍</span> Web Dev',
                to: "/web-dev/",
              },
              {
                html: '<span class="nav-emoji"> 📊</span> Quiz',
                to: "https://quiz-app-ajay-dhangar.vercel.app/",
              },
              {
                html: '<span class="nav-emoji"> 📺</span> Broadcast',
                to: "https://codeharborhub-broadcast-web.vercel.app/",
              },
              {
                label: "🏷️ Tutorial Tags 📚",
                to: "/docs/tags/",
                activeBaseRegex: "/docs/tags/",
              },

              {
                label: "🏷️ Courses Tags 🎓",
                to: "/courses/tags/",
                activeBaseRegex: "/courses/tags/",
              },

              {
                label: "🏷️ DSA Tags 🧠",
                to: "/dsa/tags/",
                activeBaseRegex: "/dsa/tags/",
              },
            ],
          },

          {
            type: "search",
            position: "right",
          },
          {
            href: "https://github.com/codeharborhub/codeharborhub",
            position: "right",
            className: "header-github-link",
            "aria-label": "GitHub repository",
          },
        ],
        // hideOnScroll: true,
      },
      footer: {
        style: "dark",
        links: [
          {
            title: " ",
            items: [
              {
                html: `
                    <div class="footer_info--container">
                      <img src="/img/nav-logo.jpg" alt="Footer logo" />
                      <span>
                      Our mission at CodeHarborHub is clear: to provide accessible and comprehensive educational resources to learners of all levels, from beginners to advanced professionals.
                      </span>
                    </div>
                  `,
              },
            ],
          },
          {
            title: "Resources",
            items: [
              {
                label: "Tutorials",
                to: "/docs",
              },
              {
                label: "Courses",
                to: "/courses",
              },
              {
                label: "DSA Problems",
                to: "/dsa-problems/",
              },
              {
                label: "DSA Solutions",
                to: "/dsa-solutions/",
              },
            ],
          },
          {
            title: "Company",
            items: [
              {
                label: "About",
                to: "/about/",
              },
              {
                label: "Contact",
                to: "/contact/",
              },
              {
                label: "Careers",
                to: "#",
              },
              {
                label: "Team",
                to: "/community/team/",
              },
            ],
          },
          {
            title: "Terms/Conditions",
            items: [
              {
                label: "Privacy Policy",
                to: "/privacy-policy/",
              },
              {
                label: "Terms of Service",
                to: "/terms-service/",
              },
              {
                label: "Code of Conduct",
                to: "/code-of-conduct",
              },
              {
                label: "Cookie Policy",
                to: "/cookie-policy",
              },
            ],
          },
          {
            title: "Quick Links",
            items: [
              {
                label: "Blog",
                to: "/blog",
              },
              {
                label: "Community",
                to: "/community/",
              },
              {
                label: "GitHub",
                href: "https://github.com/codeharborhub",
              },
              {
                label: "Products",
                href: "/product/",
              },
            ],
          },
          {
            title: "Social Media",
            items: [
              {
                label: "LinkedIn",
                href: "https://www.linkedin.com/company/codeharborhub/",
              },
              {
                label: "YouTube",
                href: "https://www.youtube.com/",
                icon: "faYoutube",
              },
              {
                label: "Discord",
                href: "https://discord.gg/c53FQn3pRv",
              },
              {
                label: "Twitter(X)",
                href: "https://twitter.com/CodesWithAjay",
              },
            ],
          },
        ],
        copyright: `Copyright © ${new Date().getFullYear()} CodeHarborHub, Made by <a href="https://github.com/Ajay-Dhangar/">Ajay Dhangar</a>`,
      },
      prism: {
        theme: prismThemes.github,
        // theme: prismThemes.dracula,
        // theme: prismThemes.vsDark,
        darkTheme: prismThemes.dracula,
        // darkTheme: prismThemes.github,
        additionalLanguages: ["powershell"],
      },
      docs: {
        sidebar: {
          hideable: true,
        },
      },
    }),

  markdown: {
    mermaid: true,
  },
  themes: ["@docusaurus/theme-mermaid", "@docusaurus/theme-live-codeblock"],

  plugins: [
    [
      "vercel-analytics",
      {
        debug: true,
        mode: "auto",
      },
    ],
    [
      "@docusaurus/plugin-google-tag-manager",
      {
        containerId: "GTM-MLJNRGC9",
      },
    ],
    [
      "@docusaurus/plugin-google-gtag",
      {
        trackingID: "G-8QK6Y7QDCB",
        anonymizeIP: true,
      },
    ],
    [
      "@docusaurus/plugin-pwa",
      {
        debug: true,
        offlineModeActivationStrategies: [
          "appInstalled",
          "standalone",
          "queryString",
        ],
        swCustom: require.resolve("./src/sw.js"),
        pwaHead: [
          {
            tagName: "link",
            rel: "icon",
            href: "/img/favicon_io/favicon.ico",
          },
          {
            tagName: "link",
            rel: "manifest",
            href: "/manifest.json",
          },
          {
            tagName: "meta",
            name: "theme-color",
            content: "rgb(37, 194, 160)",
          },
          {
            tagName: "meta",
            name: "apple-mobile-web-app-capable",
            content: "yes",
          },
          {
            tagName: "meta",
            name: "apple-mobile-web-app-status-bar-style",
            content: "#000",
          },
          {
            tagName: "link",
            rel: "apple-touch-icon",
            href: "/img/favicon_io/apple-touch-icon.png",
          },
          {
            tagName: "meta",
            name: "msapplication-TileImage",
            content: "/img/favicon_io/android-chrome-192x192.png",
          },
          {
            tagName: "meta",
            name: "msapplication-TileColor",
            content: "#000",
          },
        ],
      },
    ],
    [
      "@docusaurus/plugin-ideal-image",
      {
        quality: 70,
        max: 1030,
        min: 640,
        steps: 2,
        disableInDev: false,
      },
    ],
    [
      "@docusaurus/plugin-content-docs",
      /** @type {import('@docusaurus/plugin-content-docs').Options} */
      {
        id: "community",
        path: "community",
        routeBasePath: "community",
        sidebarPath: require.resolve("./sidebarsCommunity.js"),
        remarkPlugins: [remarkMath],
        rehypePlugins: [rehypeKatex],
        showLastUpdateAuthor: true,
        showLastUpdateTime: true,
      },
    ],
    [
      "@docusaurus/plugin-content-docs",
      /** @type {import('@docusaurus/plugin-content-docs').Options} */
      {
        id: "dsa",
        path: "dsa",
        routeBasePath: "dsa",
        sidebarPath: require.resolve("./sidebarsDSA.js"),
        remarkPlugins: [remarkMath],
        rehypePlugins: [rehypeKatex],
        showLastUpdateAuthor: true,
        showLastUpdateTime: true,
      },
    ],
    [
      "@docusaurus/plugin-content-docs",
      /** @type {import('@docusaurus/plugin-content-docs').Options} */
      {
        id: "product",
        path: "product",
        routeBasePath: "product",
        sidebarPath: require.resolve("./sidebarsProduct.js"),
        remarkPlugins: [remarkMath],
        rehypePlugins: [rehypeKatex],
        showLastUpdateAuthor: true,
        showLastUpdateTime: true,
      },
    ],

    [
      "@docusaurus/plugin-content-docs",
      /** @type {import('@docusaurus/plugin-content-docs').Options} */
      {
        id: "web-dev",
        path: "web-dev",
        routeBasePath: "web-dev",
        // editUrl: "#",
        sidebarPath: require.resolve("./sidebarsWebDev.js"),
        remarkPlugins: [[npm2yarn, { sync: true }], remarkMath, rehypeKatex],
        showLastUpdateAuthor: true,
        showLastUpdateTime: true,
      },
    ],

    [
      "@docusaurus/plugin-content-docs",
      /** @type {import('@docusaurus/plugin-content-docs').Options} */
      {
        id: "courses",
        path: "courses",
        routeBasePath: "courses",
        sidebarPath: require.resolve("./sidebarsCourses.js"),
        remarkPlugins: [remarkMath],
        rehypePlugins: [rehypeKatex],
        showLastUpdateAuthor: true,
        showLastUpdateTime: true,
      },
    ],
    [
      "@docusaurus/plugin-content-docs",
      /** @type {import('@docusaurus/plugin-content-docs').Options} */
      {
        id: "dsa-solutions",
        path: "dsa-solutions",
        routeBasePath: "dsa-solutions",
        editUrl: "#",
        sidebarPath: require.resolve("./sidebarsDSASolutions.js"),
        remarkPlugins: [remarkMath],
        rehypePlugins: [rehypeKatex],
        showLastUpdateAuthor: true,
        showLastUpdateTime: true,
      },
    ],
    [
      "@docusaurus/plugin-content-docs",
      /** @type {import('@docusaurus/plugin-content-docs').Options} */
      {
        id: "dsa-problems",
        path: "dsa-problems",
        routeBasePath: "dsa-problems",
        sidebarPath: require.resolve("./sidebarsDSAProblems.js"),
        remarkPlugins: [remarkMath],
        rehypePlugins: [rehypeKatex],
        showLastUpdateAuthor: true,
        showLastUpdateTime: true,
      },
    ],
    [
      path.join(__dirname, "/plugins/my-plugin"),
      {
        settings: "Some20settings",
        api: "Some-API",
        keys: "Some-keys",
      },
    ],
  ],
};

export default config;<|MERGE_RESOLUTION|>--- conflicted
+++ resolved
@@ -143,15 +143,10 @@
                   <a href="/docs/category/python/" class="nav__icons"> <img src="/icons/py.svg" title="Python" alt="Python" /> </a>
                   <a href="/docs/category/java/" class="nav__icons"> <img src="/icons/java.svg" title="Java" alt="Java" /> </a>
                   <a href="/docs/category/tailwind/" class="nav__icons"> <img src="/icons/tailwind-css.svg" title="Tailwind CSS" alt="Tailwind" /> </a>
-<<<<<<< HEAD
                   <a href="/docs/category/cpp/" class="nav__icons"> <img src="/icons/cpp.svg" title="CPP" alt="CPP" /> </a>      
                   <a href="/docs/category/NextJs/" class="nav__icons"> <img src="/icons/next-js.svg" title="NextJs" alt="Next" /> </a>    
                   <a href="/docs/category/MATLAB/" class="nav__icons"> <img src="/icons/matlab.svg" title="MATLAB" alt="MATLAB" /> </a> 
-                  <a href="/docs/category/Julia/" class="nav__icons"> <img src="/icons/julia.svg" title="Julia" alt="Julia" /> </a>      
-=======
-                  <a href="/docs/category/cpp/" class="nav__icons"> <img src="/icons/cpp.svg" title="CPP" alt="CPP" /> </a>
-                  <a href="/docs/category/NextJs/" class="nav__icons"> <img src="/icons/next-js.svg" title="NextJs" alt="Next" /> </a>
->>>>>>> 9df1e22e
+                  <a href="/docs/category/Julia/" class="nav__icons"> <img src="/icons/julia.svg" title="Julia" alt="Julia" /> </a> 
                 </div>
               </div>`,
               },
